--- conflicted
+++ resolved
@@ -1,10 +1,6 @@
 {
   "name": "cpsc-bot",
-<<<<<<< HEAD
-  "version": "1.0.1",
-=======
   "version": "1.1.0",
->>>>>>> bf5004ef
   "description": "bot for GU cpsc discord",
   "main": "guCpscBot.js",
   "scripts": {
