{
  "name": "roboboi",
  "version": "1.5.3",
  "description": "bot for GU cpsc discord",
  "main": "src/roboboi.js",
  "scripts": {
    "test": "echo \"Error: no test specified\" && exit 1"
  },
  "repository": "https://github.com/wakfi/roboboi",
  "author": "wakfi",
  "license": "MIT",
  "dependencies": {
    "discord-role-call": "^2.3.0",
<<<<<<< HEAD
    "discord.js": "^12.5.1",
=======
    "discord.js": "~11.5.1",
>>>>>>> b10ded19
    "emoji-unicode": "^2.0.1",
    "fs-extra": "^9.0.1",
    "node-fetch": "^2.6.1",
    "svg-to-png": "^4.0.0"
  }
}<|MERGE_RESOLUTION|>--- conflicted
+++ resolved
@@ -11,11 +11,7 @@
   "license": "MIT",
   "dependencies": {
     "discord-role-call": "^2.3.0",
-<<<<<<< HEAD
     "discord.js": "^12.5.1",
-=======
-    "discord.js": "~11.5.1",
->>>>>>> b10ded19
     "emoji-unicode": "^2.0.1",
     "fs-extra": "^9.0.1",
     "node-fetch": "^2.6.1",
